--- conflicted
+++ resolved
@@ -21,11 +21,7 @@
         "openmemory@latest"
       ],
       "env": {
-<<<<<<< HEAD
-        "OPENMEMORY_API_KEY": "om-rwm0dcj32k4v9pb4dqecn4w4o14wo7dh",
-=======
         "OPENMEMORY_API_KEY": "",
->>>>>>> f0e62918
         "USER_ID": "VinhLTT"
       },
       "disabled": false
